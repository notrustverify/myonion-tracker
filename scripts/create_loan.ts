import { getSigner } from "@alephium/web3-test"
import { ALPH_TOKEN_ID, DUST_AMOUNT, MINIMAL_CONTRACT_DEPOSIT, NodeProvider, ONE_ALPH, SignerProvider, addressVal, binToHex, byteVecVal, encodePrimitiveValues, stringToHex, u256Val } from "@alephium/web3";
import { PrivateKeyWallet } from "@alephium/web3-wallet";
import { DeployFunction, Deployer, Network } from "@alephium/cli";
import { Settings } from "../alephium.config";
import { loadDeployments } from "../artifacts/ts/deployments";
import { getNetwork } from "./network";
import { CreateLoan } from "../artifacts/ts";

const dotenv = require('dotenv');
dotenv.config()

const nodeProvider = new NodeProvider('https://node.mainnet.alephium.org')                  // Mainnet
const signer = new PrivateKeyWallet({ privateKey: String(process.env.key), nodeProvider })

const deployScript: DeployFunction<Settings> = async (
    deployer: Deployer,
    network: Network<Settings>
  ): Promise<void> => {
    const upgradeNetwork = getNetwork()
    
    let tx = await CreateLoan.execute(signer, {
      initialFields: {
          loanFactory: "e8b899d2238e845321762afb6046afe6898fd37cd4140b3176349006850a9800",
          tokenRequested: ALPH_TOKEN_ID,
          tokenAmount: ONE_ALPH * 1n,
          collateralToken: "9b3070a93fd5127d8c39561870432fdbc79f598ca8dbf2a3398fc100dfd45f00",
<<<<<<< HEAD
          collateralAmount: 20000000000n,  
=======
          collateralAmount: 20000000000n,
>>>>>>> 92a88314
          interest: 800n,
          duration: 86400000n,
          canLiquidate: true
      },
      attoAlphAmount: DUST_AMOUNT + (MINIMAL_CONTRACT_DEPOSIT * 3n),
      tokens: [{id: "9b3070a93fd5127d8c39561870432fdbc79f598ca8dbf2a3398fc100dfd45f00", amount: 20000000000n}]
    })

    // should add this everywhere
    console.log(tx.txId)
  }
  
  export default deployScript<|MERGE_RESOLUTION|>--- conflicted
+++ resolved
@@ -25,11 +25,7 @@
           tokenRequested: ALPH_TOKEN_ID,
           tokenAmount: ONE_ALPH * 1n,
           collateralToken: "9b3070a93fd5127d8c39561870432fdbc79f598ca8dbf2a3398fc100dfd45f00",
-<<<<<<< HEAD
-          collateralAmount: 20000000000n,  
-=======
           collateralAmount: 20000000000n,
->>>>>>> 92a88314
           interest: 800n,
           duration: 86400000n,
           canLiquidate: true
